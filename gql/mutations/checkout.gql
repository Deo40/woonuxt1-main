--- conflicted
+++ resolved
@@ -27,11 +27,7 @@
           quantity
           total
           product {
-<<<<<<< HEAD
-            node {
-=======
             node{
->>>>>>> 4a932b51
               name
               image {
                 sourceUrl
@@ -39,11 +35,7 @@
             }
           }
           variation {
-<<<<<<< HEAD
-            node {
-=======
             node{
->>>>>>> 4a932b51
               name
               image {
                 sourceUrl
