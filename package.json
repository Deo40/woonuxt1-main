{
  "name": "woonuxt",
  "private": true,
  "scripts": {
    "build": "nuxt build",
    "dev": "nuxt dev --host",
    "generate": "nuxt generate",
    "preview": "nuxt preview",
    "postinstall": "nuxt prepare",
    "serve": "nuxi generate && npx serve .output/public -l 8080"
  },
  "dependencies": {
    "@stripe/stripe-js": "^3.3.0",
    "@vueform/slider": "^2.1.10",
    "@vueuse/core": "^10.9.0"
  },
  "devDependencies": {
    "@nuxt/image": "1.6.0",
<<<<<<< HEAD
    "@nuxtjs/i18n": "^8.3.1",
    "@nuxtjs/tailwindcss": "^6.12.0",
    "@tailwindcss/typography": "^0.5.13",
=======
    "@nuxtjs/eslint-config-typescript": "^12.1.0",
    "@nuxtjs/i18n": "^8.3.1",
    "@nuxtjs/tailwindcss": "^6.12.0",
    "@tailwindcss/typography": "^0.5.13",
    "eslint": "^8.57.0",
    "eslint-config-prettier": "^9.1.0",
    "eslint-plugin-import": "^2.29.1",
    "eslint-plugin-nuxt": "^4.0.0",
    "eslint-plugin-prettier": "^5.1.3",
>>>>>>> b0b0df1d
    "nuxt": "^3.11.2",
    "nuxt-graphql-client": "^0.2.34",
    "nuxt-icon": "^0.6.10",
    "prettier": "^3.2.5",
    "woonuxt-settings": "^1.0.53"
  },
  "overrides": {
    "sharp": "0.32.6"
  }
}<|MERGE_RESOLUTION|>--- conflicted
+++ resolved
@@ -16,21 +16,9 @@
   },
   "devDependencies": {
     "@nuxt/image": "1.6.0",
-<<<<<<< HEAD
     "@nuxtjs/i18n": "^8.3.1",
     "@nuxtjs/tailwindcss": "^6.12.0",
     "@tailwindcss/typography": "^0.5.13",
-=======
-    "@nuxtjs/eslint-config-typescript": "^12.1.0",
-    "@nuxtjs/i18n": "^8.3.1",
-    "@nuxtjs/tailwindcss": "^6.12.0",
-    "@tailwindcss/typography": "^0.5.13",
-    "eslint": "^8.57.0",
-    "eslint-config-prettier": "^9.1.0",
-    "eslint-plugin-import": "^2.29.1",
-    "eslint-plugin-nuxt": "^4.0.0",
-    "eslint-plugin-prettier": "^5.1.3",
->>>>>>> b0b0df1d
     "nuxt": "^3.11.2",
     "nuxt-graphql-client": "^0.2.34",
     "nuxt-icon": "^0.6.10",
