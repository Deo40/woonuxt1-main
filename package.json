{
  "name": "woonuxt",
<<<<<<< HEAD
  "version": "3.0.28",
=======
  "version": "3.0.29",
>>>>>>> 8aa5b949
  "private": true,
  "scripts": {
    "dev": "nuxi dev",
    "build": "nuxi build",
    "generate": "nuxi generate",
    "preview": "nuxi preview",
    "postinstall": "nuxi prepare",
    "lint": "eslint --fix --ext .vue,.ts,.tsx,.js,.mjs .",
    "pretty": "prettier --write ."
  },
  "dependencies": {
    "@stripe/stripe-js": "^2.1.2",
    "@vueform/slider": "^2.1.7"
  },
  "devDependencies": {
    "@nuxt/image": "rc",
<<<<<<< HEAD
    "@nuxtjs/eslint-config-typescript": "^12.0.0",
    "@nuxtjs/i18n": "^8.0.0-rc.4",
    "@nuxtjs/tailwindcss": "^6.8.0",
    "@tailwindcss/typography": "^0.5.9",
=======
    "@nuxtjs/eslint-config-typescript": "^12.1.0",
    "@nuxtjs/i18n": "^8.0.0-rc.4",
    "@nuxtjs/tailwindcss": "^6.8.0",
    "@tailwindcss/typography": "^0.5.10",
>>>>>>> 8aa5b949
    "eslint": "^8.48.0",
    "eslint-config-prettier": "^9.0.0",
    "eslint-plugin-import": "^2.28.1",
    "eslint-plugin-nuxt": "^4.0.0",
    "eslint-plugin-prettier": "^5.0.0",
<<<<<<< HEAD
    "nuxt": "^3.6.1",
    "nuxt-icon": "^0.5.0",
    "prettier": "^3.0.3",
    "vue-stripe-js": "^1.0.1"
  },
  "dependencies": {
    "@stripe/stripe-js": "^2.1.1",
    "@vueform/slider": "^2.1.7",
    "nuxt-graphql-client": "^0.2.30",
    "woonuxt-settings": "^1.0.24"
=======
    "nuxt": "^3.7.1",
    "nuxt-graphql-client": "^0.2.30",
    "nuxt-icon": "^0.5.0",
    "prettier": "^3.0.3",
    "woonuxt-settings": "^1.0.24",
    "vue-stripe-js": "^1.0.1"
>>>>>>> 8aa5b949
  }
}<|MERGE_RESOLUTION|>--- conflicted
+++ resolved
@@ -1,10 +1,6 @@
 {
   "name": "woonuxt",
-<<<<<<< HEAD
-  "version": "3.0.28",
-=======
   "version": "3.0.29",
->>>>>>> 8aa5b949
   "private": true,
   "scripts": {
     "dev": "nuxi dev",
@@ -21,40 +17,20 @@
   },
   "devDependencies": {
     "@nuxt/image": "rc",
-<<<<<<< HEAD
-    "@nuxtjs/eslint-config-typescript": "^12.0.0",
-    "@nuxtjs/i18n": "^8.0.0-rc.4",
-    "@nuxtjs/tailwindcss": "^6.8.0",
-    "@tailwindcss/typography": "^0.5.9",
-=======
     "@nuxtjs/eslint-config-typescript": "^12.1.0",
     "@nuxtjs/i18n": "^8.0.0-rc.4",
     "@nuxtjs/tailwindcss": "^6.8.0",
     "@tailwindcss/typography": "^0.5.10",
->>>>>>> 8aa5b949
     "eslint": "^8.48.0",
     "eslint-config-prettier": "^9.0.0",
     "eslint-plugin-import": "^2.28.1",
     "eslint-plugin-nuxt": "^4.0.0",
     "eslint-plugin-prettier": "^5.0.0",
-<<<<<<< HEAD
-    "nuxt": "^3.6.1",
-    "nuxt-icon": "^0.5.0",
-    "prettier": "^3.0.3",
-    "vue-stripe-js": "^1.0.1"
-  },
-  "dependencies": {
-    "@stripe/stripe-js": "^2.1.1",
-    "@vueform/slider": "^2.1.7",
-    "nuxt-graphql-client": "^0.2.30",
-    "woonuxt-settings": "^1.0.24"
-=======
     "nuxt": "^3.7.1",
     "nuxt-graphql-client": "^0.2.30",
     "nuxt-icon": "^0.5.0",
     "prettier": "^3.0.3",
     "woonuxt-settings": "^1.0.24",
     "vue-stripe-js": "^1.0.1"
->>>>>>> 8aa5b949
   }
 }