<<<<<<< HEAD
import pkg from './package.json';
import { createResolver} from '@nuxt/kit';
const { resolve } = createResolver(import.meta.url);

export default defineNuxtConfig({
  app: {
    head: {
      htmlAttrs: { lang: 'en' },
      link: [{ rel: 'icon', href: '/logo.svg', type: 'image/svg+xml' }],
    },
    pageTransition: { name: 'page', mode: 'out-in' },
  },

  components: [{ path: '~/components', pathPrefix: false }],

  modules: ['woonuxt-settings', 'nuxt-graphql-client', '@nuxtjs/tailwindcss', 'nuxt-icon', '@nuxt/image', '@nuxtjs/i18n'],

  plugins: ['~/plugins/init.ts'],

  image: {
    domains: process.env.NUXT_IMAGE_DOMAINS ? process.env.NUXT_IMAGE_DOMAINS.replace(/ /g, '').split(',') : [],
  },

  runtimeConfig: {
    public: {
      version: pkg.version,
    },
  },

  hooks: {
    'pages:extend'(pages) {
      pages.push({
        name: 'product-page-pager',
        path: '/products/page/:pageNumber',
        file: resolve('./pages/products.vue'),
      });
      pages.push({
        name: 'product-category-page',
        path: '/product-category/:categorySlug',
        file: resolve('./pages/products.vue'),
      });
      pages.push({
        name: 'product-category-page-pager',
        path: '/product-category/:categorySlug/page/:pageNumber',
        file: resolve('./pages/products.vue'),
      });
      pages.push({
        name: 'order-received',
        path: '/checkout/order-received/:orderId',
        file: resolve('./pages/order-summary.vue'),
      });
      pages.push({
        name: 'order-summary',
        path: '/order-summary/:orderId',
        file: resolve('./pages/order-summary.vue'),
      });
=======
export default defineNuxtConfig({
  // Get all the pages, components, composeables and plugins from the parent theme
  extends: ['./woonuxt_base'],

  // Depending on your servers capabilities, you may need to adjust the following settings.
  // It will affect the build time but also increase the reliability of the build process.
  // If you have a server with a lot of memory and CPU, you can remove the following settings.
  nitro: {
    prerender: {
      concurrency: 10, // How many pages to prerender at once
      interval: 1000, // How long to wait between prerendering pages
      failOnError: false,
>>>>>>> 8aa5b949
    },
  },

  // Multilingual support
  i18n: {
    locales: [
      { code: 'en', file: 'en-US.json', name: 'English' },
      { code: 'de', file: 'de-DE.json', name: 'Deutsch' },
      { code: 'es', file: 'es-ES.json', name: 'Español' },
      { code: 'fr', file: 'fr-FR.json', name: 'Français' },
    ],
    langDir: 'lang/',
    defaultLocale: 'en',
    strategy: 'no_prefix',
  },
});<|MERGE_RESOLUTION|>--- conflicted
+++ resolved
@@ -1,61 +1,3 @@
-<<<<<<< HEAD
-import pkg from './package.json';
-import { createResolver} from '@nuxt/kit';
-const { resolve } = createResolver(import.meta.url);
-
-export default defineNuxtConfig({
-  app: {
-    head: {
-      htmlAttrs: { lang: 'en' },
-      link: [{ rel: 'icon', href: '/logo.svg', type: 'image/svg+xml' }],
-    },
-    pageTransition: { name: 'page', mode: 'out-in' },
-  },
-
-  components: [{ path: '~/components', pathPrefix: false }],
-
-  modules: ['woonuxt-settings', 'nuxt-graphql-client', '@nuxtjs/tailwindcss', 'nuxt-icon', '@nuxt/image', '@nuxtjs/i18n'],
-
-  plugins: ['~/plugins/init.ts'],
-
-  image: {
-    domains: process.env.NUXT_IMAGE_DOMAINS ? process.env.NUXT_IMAGE_DOMAINS.replace(/ /g, '').split(',') : [],
-  },
-
-  runtimeConfig: {
-    public: {
-      version: pkg.version,
-    },
-  },
-
-  hooks: {
-    'pages:extend'(pages) {
-      pages.push({
-        name: 'product-page-pager',
-        path: '/products/page/:pageNumber',
-        file: resolve('./pages/products.vue'),
-      });
-      pages.push({
-        name: 'product-category-page',
-        path: '/product-category/:categorySlug',
-        file: resolve('./pages/products.vue'),
-      });
-      pages.push({
-        name: 'product-category-page-pager',
-        path: '/product-category/:categorySlug/page/:pageNumber',
-        file: resolve('./pages/products.vue'),
-      });
-      pages.push({
-        name: 'order-received',
-        path: '/checkout/order-received/:orderId',
-        file: resolve('./pages/order-summary.vue'),
-      });
-      pages.push({
-        name: 'order-summary',
-        path: '/order-summary/:orderId',
-        file: resolve('./pages/order-summary.vue'),
-      });
-=======
 export default defineNuxtConfig({
   // Get all the pages, components, composeables and plugins from the parent theme
   extends: ['./woonuxt_base'],
@@ -68,7 +10,6 @@
       concurrency: 10, // How many pages to prerender at once
       interval: 1000, // How long to wait between prerendering pages
       failOnError: false,
->>>>>>> 8aa5b949
     },
   },
 
