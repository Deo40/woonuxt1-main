--- conflicted
+++ resolved
@@ -6,13 +6,8 @@
 const activeTab = computed(() => route.query.tab || 'my-details');
 const showLoader = computed(() => !viewer && !customer);
 
-<<<<<<< HEAD
-useHead({
-  title: 'My Account',
-=======
 useSeoMeta({
   title: `My Account`,
->>>>>>> 3465cc1d
 });
 </script>
 
