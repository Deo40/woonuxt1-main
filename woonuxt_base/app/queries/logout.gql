--- conflicted
+++ resolved
@@ -1,9 +1,5 @@
 mutation Logout {
-<<<<<<< HEAD
-  logout(input: {}) {
-=======
   logout(input: { clientMutationId: "" }) {
->>>>>>> 6d7cf195
     success
   }
 }