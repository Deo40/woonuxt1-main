import { version } from './package.json';
import { createResolver } from '@nuxt/kit';
const { resolve } = createResolver(import.meta.url);

/**
 * This will automatically be populated from your name of you WP site.
 * You can override it by setting the SITE_TITLE environment variable.
 */
const SITE_TITLE = process.env.SITE_TITLE || 'WooNuxt';

export default defineNuxtConfig({
  app: {
    head: {
      titleTemplate: `%s - ${SITE_TITLE}`,
      htmlAttrs: { lang: 'en' },
      link: [{ rel: 'icon', href: '/logo.svg', type: 'image/svg+xml' }],
    },
    pageTransition: { name: 'page', mode: 'out-in' },
  },

  plugins: [resolve('./plugins/init.ts')],

  components: [{ path: resolve('./components'), pathPrefix: false }],

  modules: ['woonuxt-settings', 'nuxt-graphql-client', '@nuxtjs/tailwindcss', 'nuxt-icon', '@nuxt/image', '@nuxtjs/i18n'],

  image: {
    domains: process.env.NUXT_IMAGE_DOMAINS ? process.env.NUXT_IMAGE_DOMAINS.replace(/ /g, '').split(',') : [],
    dir: resolve('./static'),
  },

  hooks: {
    'pages:extend'(pages) {
      pages.push({
        name: 'product-page-pager',
        path: '/products/page/:pageNumber',
        file: resolve('./pages/products.vue'),
      });
      pages.push({
        name: 'product-category-page',
        path: '/product-category/:categorySlug',
        // file: resolve('./pages/products.vue'),
        file: resolve('./pages/product-category/[slug].vue'),
      });
      pages.push({
        name: 'product-category-page-pager',
        path: '/product-category/:categorySlug/page/:pageNumber',
        // file: resolve('./pages/products.vue'),
        file: resolve('./pages/product-category/[slug].vue'),
      });
      pages.push({
        name: 'order-received',
        path: '/checkout/order-received/:orderId',
        file: resolve('./pages/order-summary.vue'),
      });
      pages.push({
        name: 'order-summary',
        path: '/order-summary/:orderId',
        file: resolve('./pages/order-summary.vue'),
      });
    },
  },

  nitro: {
    routeRules: {
      '/checkout/order-received/**': { ssr: false },
      '/order-summary/**': { ssr: false },
    },
  },

  runtimeConfig: {
    public: {
<<<<<<< HEAD
      version,
=======
      version: pkg.version || '0.0.0',
      STRIPE_PUBLISHABLE_KEY: process.env.STRIPE_PUBLISHABLE_KEY,
>>>>>>> ec7c0a35
    },
  },

  // Multilingual support
  i18n: {
    locales: [
      { code: 'en', file: 'en-US.json', name: 'English 🇺🇸' },
      { code: 'de', file: 'de-DE.json', name: 'Deutsch 🇩🇪' },
      { code: 'es', file: 'es-ES.json', name: 'Español 🇪🇸' },
      { code: 'fr', file: 'fr-FR.json', name: 'Français 🇫🇷' },
      { code: 'it', file: 'it-IT.json', name: 'Italiano 🇮🇹' },
      { code: 'pt', file: 'pt-BR.json', name: 'Português 🇧🇷' },
    ],
    langDir: 'locales',
    defaultLocale: 'en',
    strategy: 'no_prefix',
  },
});<|MERGE_RESOLUTION|>--- conflicted
+++ resolved
@@ -70,12 +70,8 @@
 
   runtimeConfig: {
     public: {
-<<<<<<< HEAD
-      version,
-=======
       version: pkg.version || '0.0.0',
       STRIPE_PUBLISHABLE_KEY: process.env.STRIPE_PUBLISHABLE_KEY,
->>>>>>> ec7c0a35
     },
   },
 
