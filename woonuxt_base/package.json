--- conflicted
+++ resolved
@@ -1,10 +1,6 @@
 {
   "name": "woonuxt",
-<<<<<<< HEAD
   "version": "3.4.0",
-=======
-  "version": "3.3.9",
->>>>>>> d52cb2b8
   "main": "./nuxt.config.ts",
   "type": "module",
   "files": [
